import {
  Anthropic,
  Azure,
  Baichuan,
  Bedrock,
  Cloudflare,
  DeepSeek,
  Google,
  Groq,
  LobeHub,
  Minimax,
  Mistral,
  Moonshot,
  Ollama,
  OpenAI,
  OpenRouter,
  Perplexity,
  Stepfun,
  Together,
  Tongyi,
  ZeroOne,
  Zhipu,
} from '@lobehub/icons';
import { memo } from 'react';
import { Center } from 'react-layout-kit';

import { ModelProvider } from '@/libs/agent-runtime';

interface ModelProviderIconProps {
  provider?: string;
}

const ModelProviderIcon = memo<ModelProviderIconProps>(({ provider }) => {
  switch (provider) {
    case 'lobehub': {
      return <LobeHub.Color size={20} />;
    }

    case ModelProvider.ZhiPu: {
      return <Zhipu size={20} />;
    }

    case ModelProvider.Bedrock: {
      return <Bedrock size={20} />;
    }

    case ModelProvider.DeepSeek: {
      return <DeepSeek size={20} />;
    }

    case ModelProvider.Google: {
      return (
        <Center height={20} width={20}>
          <Google size={14} />
        </Center>
      );
    }

    case ModelProvider.Azure: {
      return (
        <Center height={20} width={20}>
          <Azure size={14} />
        </Center>
      );
    }

    case ModelProvider.Moonshot: {
      return <Moonshot size={20} />;
    }

    case ModelProvider.OpenAI: {
      return <OpenAI size={20} />;
    }

    case ModelProvider.Ollama: {
      return <Ollama size={20} />;
    }

    case ModelProvider.Perplexity: {
      return <Perplexity size={20} />;
    }

    case ModelProvider.Minimax: {
      return <Minimax size={20} />;
    }

    case ModelProvider.Mistral: {
      return <Mistral size={20} />;
    }

    case ModelProvider.Anthropic: {
      return <Anthropic size={20} />;
    }

    case ModelProvider.Groq: {
      return <Groq size={20} />;
    }

    case ModelProvider.OpenRouter: {
      return <OpenRouter size={20} />;
    }

    case ModelProvider.ZeroOne: {
      return <ZeroOne size={20} />;
    }

    case ModelProvider.TogetherAI: {
      return <Together size={20} />;
    }

    case ModelProvider.Qwen: {
      return <Tongyi size={20} />;
    }

    case ModelProvider.Stepfun: {
      return <Stepfun size={20} />;
    }

<<<<<<< HEAD
    case ModelProvider.Cloudflare: {
      return <Cloudflare size={20} />;
=======
    case ModelProvider.Baichuan: {
      return <Baichuan size={20} />;
>>>>>>> f0d037e1
    }

    default: {
      return null;
    }
  }
});

export default ModelProviderIcon;<|MERGE_RESOLUTION|>--- conflicted
+++ resolved
@@ -116,13 +116,12 @@
       return <Stepfun size={20} />;
     }
 
-<<<<<<< HEAD
+    case ModelProvider.Baichuan: {
+      return <Baichuan size={20} />;
+    }
+
     case ModelProvider.Cloudflare: {
       return <Cloudflare size={20} />;
-=======
-    case ModelProvider.Baichuan: {
-      return <Baichuan size={20} />;
->>>>>>> f0d037e1
     }
 
     default: {
