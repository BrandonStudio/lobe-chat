--- conflicted
+++ resolved
@@ -8,10 +8,6 @@
   CloudflareStreamTransformer,
   desensitizeCloudflareUrl,
   fillUrl,
-<<<<<<< HEAD
-} from './cloudflareHelpers';
-
-=======
   getModelBeta,
   getModelDisplayName,
   getModelFunctionCalling,
@@ -29,7 +25,6 @@
 
 type CloudflareAITool = CloudflareAI.AIRunParams.Variant7.Tool;
 
->>>>>>> 40b9ae63
 afterEach(() => {
   vi.restoreAllMocks();
 });
@@ -633,8 +628,6 @@
       });
     });
   });
-<<<<<<< HEAD
-=======
 
   describe('bodyModification', () => {
     describe('removePluginInfo', () => {
@@ -837,5 +830,4 @@
       });
     });
   });
->>>>>>> 40b9ae63
 });