/* eslint-disable sort-keys-fix/sort-keys-fix */
// ******* Runtime Biz Error ******* //
export const AgentRuntimeErrorType = {
  AgentRuntimeError: 'AgentRuntimeError', // Agent Runtime 模块运行时错误
  LocationNotSupportError: 'LocationNotSupportError',

  QuotaLimitReached: 'QuotaLimitReached',
  InsufficientQuota: 'InsufficientQuota',

  ModelNotFound: 'ModelNotFound',

  PermissionDenied: 'PermissionDenied',
  ExceededContextWindow: 'ExceededContextWindow',

  InvalidProviderAPIKey: 'InvalidProviderAPIKey',
  ProviderBizError: 'ProviderBizError',

  InvalidOllamaArgs: 'InvalidOllamaArgs',
  OllamaBizError: 'OllamaBizError',

  InvalidBedrockCredentials: 'InvalidBedrockCredentials',
  InvalidVertexCredentials: 'InvalidVertexCredentials',
  StreamChunkError: 'StreamChunkError',

  InvalidGithubToken: 'InvalidGithubToken',

<<<<<<< HEAD
  ConnectionCheckFailed: 'ConnectionCheckFailed',
=======
  PluginNotSupportError: 'PluginNotSupportError',
>>>>>>> 40b9ae63

  /**
   * @deprecated
   */
  NoOpenAIAPIKey: 'NoOpenAIAPIKey',
} as const;

export const AGENT_RUNTIME_ERROR_SET = new Set<string>(Object.values(AgentRuntimeErrorType));

export type ILobeAgentRuntimeErrorType =
  (typeof AgentRuntimeErrorType)[keyof typeof AgentRuntimeErrorType];<|MERGE_RESOLUTION|>--- conflicted
+++ resolved
@@ -24,11 +24,9 @@
 
   InvalidGithubToken: 'InvalidGithubToken',
 
-<<<<<<< HEAD
   ConnectionCheckFailed: 'ConnectionCheckFailed',
-=======
+
   PluginNotSupportError: 'PluginNotSupportError',
->>>>>>> 40b9ae63
 
   /**
    * @deprecated
