import type * as CloudflareAI from 'cloudflare/resources/workers/ai/ai';

import { ChatModelCard } from '@/types/llm';

import { LobeRuntimeAI } from '../BaseAI';
import { AgentRuntimeErrorType } from '../error';
import { ChatCompetitionOptions, ChatStreamPayload, ModelProvider } from '../types';
import {
  CloudflareStreamTransformer,
  DEFAULT_BASE_URL_PREFIX,
<<<<<<< HEAD
=======
  ToolPropertyError,
  convertModelManifest,
>>>>>>> 40b9ae63
  desensitizeCloudflareUrl,
  fillUrl,
  modifyTools,
  removePluginInfo,
} from '../utils/cloudflareHelpers';
import { AgentRuntimeError } from '../utils/createError';
import { debugStream } from '../utils/debugStream';
import { StreamingResponse } from '../utils/response';
import { createCallbacksTransformer } from '../utils/streams';

<<<<<<< HEAD
export interface CloudflareModelCard {
  description: string;
  name: string;
  properties?: Record<string, string>;
  task?: {
    description?: string;
    name: string;
  };
}
=======
type ChatRequestBody = Omit<CloudflareAI.AIRunParams.Variant7, 'account_id'>;
type ChatMessage = CloudflareAI.AIRunParams.Variant7.Message;
>>>>>>> 40b9ae63

export interface LobeCloudflareParams {
  apiKey?: string;
  baseURLOrAccountID?: string;
}

export class LobeCloudflareAI implements LobeRuntimeAI {
  baseURL: string;
  accountID: string;
  apiKey?: string;

  constructor({ apiKey, baseURLOrAccountID }: LobeCloudflareParams = {}) {
    if (!baseURLOrAccountID) {
      throw AgentRuntimeError.createError(AgentRuntimeErrorType.InvalidProviderAPIKey);
    }
    if (baseURLOrAccountID.startsWith('http')) {
      this.baseURL = baseURLOrAccountID.endsWith('/')
        ? baseURLOrAccountID
        : baseURLOrAccountID + '/';
      // Try get accountID from baseURL
      this.accountID = baseURLOrAccountID.replaceAll(/^.*\/([\dA-Fa-f]{32})\/.*$/g, '$1');
    } else {
      if (!apiKey) {
        throw AgentRuntimeError.createError(AgentRuntimeErrorType.InvalidProviderAPIKey);
      }
      this.accountID = baseURLOrAccountID;
      this.baseURL = fillUrl(baseURLOrAccountID);
    }
    this.apiKey = apiKey;
  }

  async chat(payload: ChatStreamPayload, options?: ChatCompetitionOptions): Promise<Response> {
    try {
      const {
        messages: _messages,
        model,
        stream: _stream,
        tools: _tools,
        ...restPayload
      } = payload;
      const messages = _tools ? removePluginInfo(_messages) : _messages;
      //const messages = _messages;
      const stream = _tools ? false : _stream;
      const tools = modifyTools(_tools);
      //const functions = tools?.map((tool) => tool.function);
      const headers = options?.headers || {};
      if (this.apiKey) {
        headers['Authorization'] = `Bearer ${this.apiKey}`;
      }
      const url = new URL(model, this.baseURL);
      const requestParams: ChatRequestBody = {
        messages: messages as ChatMessage[],
        stream,
        tools, //: functions,
        ...restPayload,
      };
      const response = await fetch(url, {
        body: JSON.stringify(requestParams),
        headers: { 'Content-Type': 'application/json', ...headers },
        method: 'POST',
        signal: options?.signal,
      });

      const desensitizedEndpoint = desensitizeCloudflareUrl(url.toString());

      switch (response.status) {
        case 400: {
          throw AgentRuntimeError.chat({
            endpoint: desensitizedEndpoint,
            error: response,
            errorType: AgentRuntimeErrorType.ProviderBizError,
            provider: ModelProvider.Cloudflare,
          });
        }
      }

      // Only tee when debugging
      let responseBody: ReadableStream;
      if (process.env.DEBUG_CLOUDFLARE_CHAT_COMPLETION === '1') {
        const [prod, useForDebug] = response.body!.tee();
        debugStream(useForDebug).catch();
        responseBody = prod;
      } else {
        responseBody = response.body!;
      }

      return StreamingResponse(
        responseBody
          .pipeThrough(new TransformStream(new CloudflareStreamTransformer(stream)))
          .pipeThrough(createCallbacksTransformer(options?.callback)),
        { headers: options?.headers },
      );
    } catch (error) {
      const desensitizedEndpoint = desensitizeCloudflareUrl(this.baseURL);

      if (error instanceof ToolPropertyError) {
        throw AgentRuntimeError.chat({
          endpoint: desensitizedEndpoint,
          error: error,
          errorType: AgentRuntimeErrorType.PluginNotSupportError,
          provider: ModelProvider.Cloudflare,
        });
      }

      throw AgentRuntimeError.chat({
        endpoint: desensitizedEndpoint,
        error: error as any,
        errorType: AgentRuntimeErrorType.ProviderBizError,
        provider: ModelProvider.Cloudflare,
      });
    }
  }

  async models(): Promise<ChatModelCard[]> {
    const { LOBE_DEFAULT_MODEL_LIST } = await import('@/config/aiModels');

    const url = `${DEFAULT_BASE_URL_PREFIX}/client/v4/accounts/${this.accountID}/ai/models/search`;
    const response = await fetch(url, {
      headers: {
        'Authorization': `Bearer ${this.apiKey}`,
        'Content-Type': 'application/json',
      },
      method: 'GET',
    });
    const json = await response.json();

    const modelList: CloudflareModelCard[] = json.result;

    return modelList
      .map((model) => {
        const knownModel = LOBE_DEFAULT_MODEL_LIST.find(
          (m) => model.name.toLowerCase() === m.id.toLowerCase(),
        );

        return {
          contextWindowTokens: model.properties?.max_total_tokens
            ? Number(model.properties.max_total_tokens)
            : (knownModel?.contextWindowTokens ?? undefined),
          displayName:
            knownModel?.displayName ??
            (model.properties?.['beta'] === 'true' ? `${model.name} (Beta)` : undefined),
          enabled: knownModel?.enabled || false,
          functionCall:
            model.description.toLowerCase().includes('function call') ||
            model.properties?.['function_calling'] === 'true' ||
            knownModel?.abilities?.functionCall ||
            false,
          id: model.name,
          reasoning:
            model.name.toLowerCase().includes('deepseek-r1') ||
            knownModel?.abilities?.reasoning ||
            false,
          vision:
            model.name.toLowerCase().includes('vision') ||
            model.task?.name.toLowerCase().includes('image-to-text') ||
            model.description.toLowerCase().includes('vision') ||
            knownModel?.abilities?.vision ||
            false,
        };
      })
      .filter(Boolean) as ChatModelCard[];
  }
}<|MERGE_RESOLUTION|>--- conflicted
+++ resolved
@@ -8,11 +8,8 @@
 import {
   CloudflareStreamTransformer,
   DEFAULT_BASE_URL_PREFIX,
-<<<<<<< HEAD
-=======
   ToolPropertyError,
   convertModelManifest,
->>>>>>> 40b9ae63
   desensitizeCloudflareUrl,
   fillUrl,
   modifyTools,
@@ -23,20 +20,8 @@
 import { StreamingResponse } from '../utils/response';
 import { createCallbacksTransformer } from '../utils/streams';
 
-<<<<<<< HEAD
-export interface CloudflareModelCard {
-  description: string;
-  name: string;
-  properties?: Record<string, string>;
-  task?: {
-    description?: string;
-    name: string;
-  };
-}
-=======
 type ChatRequestBody = Omit<CloudflareAI.AIRunParams.Variant7, 'account_id'>;
 type ChatMessage = CloudflareAI.AIRunParams.Variant7.Message;
->>>>>>> 40b9ae63
 
 export interface LobeCloudflareParams {
   apiKey?: string;
@@ -48,7 +33,7 @@
   accountID: string;
   apiKey?: string;
 
-  constructor({ apiKey, baseURLOrAccountID }: LobeCloudflareParams = {}) {
+  constructor({ apiKey, baseURLOrAccountID }: LobeCloudflareParams) {
     if (!baseURLOrAccountID) {
       throw AgentRuntimeError.createError(AgentRuntimeErrorType.InvalidProviderAPIKey);
     }
@@ -151,8 +136,6 @@
   }
 
   async models(): Promise<ChatModelCard[]> {
-    const { LOBE_DEFAULT_MODEL_LIST } = await import('@/config/aiModels');
-
     const url = `${DEFAULT_BASE_URL_PREFIX}/client/v4/accounts/${this.accountID}/ai/models/search`;
     const response = await fetch(url, {
       headers: {
@@ -161,42 +144,13 @@
       },
       method: 'GET',
     });
-    const json = await response.json();
-
-    const modelList: CloudflareModelCard[] = json.result;
-
-    return modelList
-      .map((model) => {
-        const knownModel = LOBE_DEFAULT_MODEL_LIST.find(
-          (m) => model.name.toLowerCase() === m.id.toLowerCase(),
-        );
-
-        return {
-          contextWindowTokens: model.properties?.max_total_tokens
-            ? Number(model.properties.max_total_tokens)
-            : (knownModel?.contextWindowTokens ?? undefined),
-          displayName:
-            knownModel?.displayName ??
-            (model.properties?.['beta'] === 'true' ? `${model.name} (Beta)` : undefined),
-          enabled: knownModel?.enabled || false,
-          functionCall:
-            model.description.toLowerCase().includes('function call') ||
-            model.properties?.['function_calling'] === 'true' ||
-            knownModel?.abilities?.functionCall ||
-            false,
-          id: model.name,
-          reasoning:
-            model.name.toLowerCase().includes('deepseek-r1') ||
-            knownModel?.abilities?.reasoning ||
-            false,
-          vision:
-            model.name.toLowerCase().includes('vision') ||
-            model.task?.name.toLowerCase().includes('image-to-text') ||
-            model.description.toLowerCase().includes('vision') ||
-            knownModel?.abilities?.vision ||
-            false,
-        };
-      })
-      .filter(Boolean) as ChatModelCard[];
+    const j = await response.json();
+    const models: any[] = j['result'].filter(
+      (model: any) => model['task']['name'] === 'Text Generation',
+    );
+    const chatModels: ChatModelCard[] = models
+      .map((model) => convertModelManifest(model))
+      .sort((a, b) => a.displayName!.localeCompare(b.displayName!));
+    return chatModels;
   }
 }