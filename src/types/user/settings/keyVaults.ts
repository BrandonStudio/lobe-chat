export interface OpenAICompatibleKeyVault {
  apiKey?: string;
  baseURL?: string;
}

export interface AzureOpenAIKeyVault {
  apiKey?: string;
  apiVersion?: string;
  endpoint?: string;
}

export interface AWSBedrockKeyVault {
  accessKeyId?: string;
  region?: string;
  secretAccessKey?: string;
  sessionToken?: string;
}

<<<<<<< HEAD
export interface CloudflareKeyVault {
  apiKey?: string;
  baseURLOrAccountID?: string;
=======
export interface SenseNovaKeyVault {
  sensenovaAccessKeyID?: string;
  sensenovaAccessKeySecret?: string;
}

export interface WenxinKeyVault {
  accessKey?: string;
  secretKey?: string;
>>>>>>> 67274311
}

export interface UserKeyVaults {
  ai21?: OpenAICompatibleKeyVault;
  ai360?: OpenAICompatibleKeyVault;
  anthropic?: OpenAICompatibleKeyVault;
  azure?: AzureOpenAIKeyVault;
  baichuan?: OpenAICompatibleKeyVault;
  bedrock?: AWSBedrockKeyVault;
  cloudflare?: CloudflareKeyVault;
  deepseek?: OpenAICompatibleKeyVault;
  fireworksai?: OpenAICompatibleKeyVault;
  github?: OpenAICompatibleKeyVault;
  google?: OpenAICompatibleKeyVault;
  groq?: OpenAICompatibleKeyVault;
  huggingface?: OpenAICompatibleKeyVault;
  hunyuan?: OpenAICompatibleKeyVault;
  lobehub?: any;
  minimax?: OpenAICompatibleKeyVault;
  mistral?: OpenAICompatibleKeyVault;
  moonshot?: OpenAICompatibleKeyVault;
  novita?: OpenAICompatibleKeyVault;
  ollama?: OpenAICompatibleKeyVault;
  openai?: OpenAICompatibleKeyVault;
  openrouter?: OpenAICompatibleKeyVault;
  password?: string;
  perplexity?: OpenAICompatibleKeyVault;
  qwen?: OpenAICompatibleKeyVault;
  sensenova?: SenseNovaKeyVault;
  siliconcloud?: OpenAICompatibleKeyVault;
  spark?: OpenAICompatibleKeyVault;
  stepfun?: OpenAICompatibleKeyVault;
  taichu?: OpenAICompatibleKeyVault;
  togetherai?: OpenAICompatibleKeyVault;
  upstage?: OpenAICompatibleKeyVault;
  wenxin?: WenxinKeyVault;
  zeroone?: OpenAICompatibleKeyVault;
  zhipu?: OpenAICompatibleKeyVault;
}<|MERGE_RESOLUTION|>--- conflicted
+++ resolved
@@ -16,11 +16,11 @@
   sessionToken?: string;
 }
 
-<<<<<<< HEAD
 export interface CloudflareKeyVault {
   apiKey?: string;
   baseURLOrAccountID?: string;
-=======
+}
+
 export interface SenseNovaKeyVault {
   sensenovaAccessKeyID?: string;
   sensenovaAccessKeySecret?: string;
@@ -29,7 +29,6 @@
 export interface WenxinKeyVault {
   accessKey?: string;
   secretKey?: string;
->>>>>>> 67274311
 }
 
 export interface UserKeyVaults {
