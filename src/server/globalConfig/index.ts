import { appEnv, getAppConfig } from '@/config/app';
import { fileEnv } from '@/config/file';
import { langfuseEnv } from '@/config/langfuse';
import { getLLMConfig } from '@/config/llm';
import {
  OllamaProviderCard,
  OpenAIProviderCard,
  OpenRouterProviderCard,
  TogetherAIProviderCard,
} from '@/config/modelProviders';
import { enableNextAuth } from '@/const/auth';
import { parseSystemAgent } from '@/server/globalConfig/parseSystemAgent';
import { GlobalServerConfig } from '@/types/serverConfig';
import { extractEnabledModels, transformToChatModelCards } from '@/utils/parseModels';

import { parseAgentConfig } from './parseDefaultAgent';

export const getServerGlobalConfig = () => {
  const { ACCESS_CODES, DEFAULT_AGENT_CONFIG } = getAppConfig();

  const {
    ENABLED_OPENAI,
    OPENAI_MODEL_LIST,

    ENABLED_MOONSHOT,
    ENABLED_ZHIPU,
    ENABLED_AWS_BEDROCK,
    ENABLED_GOOGLE,
    ENABLED_GROQ,
    ENABLED_DEEPSEEK,
    ENABLED_PERPLEXITY,
    ENABLED_ANTHROPIC,
    ENABLED_MINIMAX,
    ENABLED_MISTRAL,
    ENABLED_QWEN,
    ENABLED_STEPFUN,
    ENABLED_BAICHUAN,
<<<<<<< HEAD
    ENABLED_CLOUDFLARE,
=======
    ENABLED_TAICHU,
>>>>>>> 6e6ad3ec

    ENABLED_AZURE_OPENAI,
    AZURE_MODEL_LIST,

    ENABLED_OLLAMA,
    OLLAMA_MODEL_LIST,
    OLLAMA_PROXY_URL,

    ENABLED_OPENROUTER,
    OPENROUTER_MODEL_LIST,

    ENABLED_ZEROONE,
    ENABLED_TOGETHERAI,
    TOGETHERAI_MODEL_LIST,
  } = getLLMConfig();

  const config: GlobalServerConfig = {
    defaultAgent: {
      config: parseAgentConfig(DEFAULT_AGENT_CONFIG),
    },
    enableUploadFileToServer: !!fileEnv.S3_SECRET_ACCESS_KEY,
    enabledAccessCode: ACCESS_CODES?.length > 0,
    enabledOAuthSSO: enableNextAuth,
    languageModel: {
      anthropic: {
        enabled: ENABLED_ANTHROPIC,
      },
      azure: {
        enabled: ENABLED_AZURE_OPENAI,
        enabledModels: extractEnabledModels(AZURE_MODEL_LIST, true),
        serverModelCards: transformToChatModelCards({
          defaultChatModels: [],
          modelString: AZURE_MODEL_LIST,
          withDeploymentName: true,
        }),
      },
      baichuan: { enabled: ENABLED_BAICHUAN },
      bedrock: { enabled: ENABLED_AWS_BEDROCK },
      cloudflare: { enabled: ENABLED_CLOUDFLARE },
      deepseek: { enabled: ENABLED_DEEPSEEK },
      google: { enabled: ENABLED_GOOGLE },
      groq: { enabled: ENABLED_GROQ },
      minimax: { enabled: ENABLED_MINIMAX },
      mistral: { enabled: ENABLED_MISTRAL },
      moonshot: { enabled: ENABLED_MOONSHOT },
      ollama: {
        enabled: ENABLED_OLLAMA,
        fetchOnClient: !OLLAMA_PROXY_URL,
        serverModelCards: transformToChatModelCards({
          defaultChatModels: OllamaProviderCard.chatModels,
          modelString: OLLAMA_MODEL_LIST,
        }),
      },
      openai: {
        enabled: ENABLED_OPENAI,
        enabledModels: extractEnabledModels(OPENAI_MODEL_LIST),
        serverModelCards: transformToChatModelCards({
          defaultChatModels: OpenAIProviderCard.chatModels,
          modelString: OPENAI_MODEL_LIST,
        }),
      },

      openrouter: {
        enabled: ENABLED_OPENROUTER,
        enabledModels: extractEnabledModels(OPENROUTER_MODEL_LIST),
        serverModelCards: transformToChatModelCards({
          defaultChatModels: OpenRouterProviderCard.chatModels,
          modelString: OPENROUTER_MODEL_LIST,
        }),
      },
      perplexity: { enabled: ENABLED_PERPLEXITY },
      qwen: { enabled: ENABLED_QWEN },

      stepfun: { enabled: ENABLED_STEPFUN },

      taichu: { enabled: ENABLED_TAICHU },
      togetherai: {
        enabled: ENABLED_TOGETHERAI,
        enabledModels: extractEnabledModels(TOGETHERAI_MODEL_LIST),
        serverModelCards: transformToChatModelCards({
          defaultChatModels: TogetherAIProviderCard.chatModels,
          modelString: TOGETHERAI_MODEL_LIST,
        }),
      },
      zeroone: { enabled: ENABLED_ZEROONE },
      zhipu: { enabled: ENABLED_ZHIPU },
    },
    systemAgent: parseSystemAgent(appEnv.SYSTEM_AGENT),
    telemetry: {
      langfuse: langfuseEnv.ENABLE_LANGFUSE,
    },
  };

  return config;
};

export const getServerDefaultAgentConfig = () => {
  const { DEFAULT_AGENT_CONFIG } = getAppConfig();

  return parseAgentConfig(DEFAULT_AGENT_CONFIG) || {};
};<|MERGE_RESOLUTION|>--- conflicted
+++ resolved
@@ -35,11 +35,8 @@
     ENABLED_QWEN,
     ENABLED_STEPFUN,
     ENABLED_BAICHUAN,
-<<<<<<< HEAD
+    ENABLED_TAICHU,
     ENABLED_CLOUDFLARE,
-=======
-    ENABLED_TAICHU,
->>>>>>> 6e6ad3ec
 
     ENABLED_AZURE_OPENAI,
     AZURE_MODEL_LIST,
