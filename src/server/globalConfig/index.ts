import { appEnv, getAppConfig } from '@/config/app';
import { authEnv } from '@/config/auth';
import { fileEnv } from '@/config/file';
import { langfuseEnv } from '@/config/langfuse';
import { getLLMConfig } from '@/config/llm';
import {
  Ai21ProviderCard,
  Ai360ProviderCard,
  AnthropicProviderCard,
  BaichuanProviderCard,
  BedrockProviderCard,
  DeepSeekProviderCard,
  FireworksAIProviderCard,
  GithubProviderCard,
  GoogleProviderCard,
  GroqProviderCard,
  HuggingFaceProviderCard,
  HunyuanProviderCard,
  MinimaxProviderCard,
  MistralProviderCard,
  MoonshotProviderCard,
  NovitaProviderCard,
  OllamaProviderCard,
  OpenAIProviderCard,
  OpenRouterProviderCard,
  PerplexityProviderCard,
  QwenProviderCard,
  SenseNovaProviderCard,
  SiliconCloudProviderCard,
  SparkProviderCard,
  StepfunProviderCard,
  TaichuProviderCard,
  TogetherAIProviderCard,
  UpstageProviderCard,
  WenxinProviderCard,
  ZeroOneProviderCard,
  ZhiPuProviderCard,
} from '@/config/modelProviders';
import { enableNextAuth } from '@/const/auth';
import { parseSystemAgent } from '@/server/globalConfig/parseSystemAgent';
import { GlobalServerConfig } from '@/types/serverConfig';
import { extractEnabledModels, transformToChatModelCards } from '@/utils/parseModels';

import { parseAgentConfig } from './parseDefaultAgent';

export const getServerGlobalConfig = () => {
  const { ACCESS_CODES, DEFAULT_AGENT_CONFIG } = getAppConfig();

  const {
    ENABLED_OPENAI,
    OPENAI_MODEL_LIST,

    ENABLED_MOONSHOT,
    MOONSHOT_MODEL_LIST,

    ENABLED_ZHIPU,
    ZHIPU_MODEL_LIST,

    ENABLED_AWS_BEDROCK,
    AWS_BEDROCK_MODEL_LIST,

    ENABLED_GOOGLE,
    GOOGLE_MODEL_LIST,

    ENABLED_GROQ,
    GROQ_MODEL_LIST,

    ENABLED_GITHUB,
    GITHUB_MODEL_LIST,

    ENABLED_HUNYUAN,
    HUNYUAN_MODEL_LIST,

    ENABLED_DEEPSEEK,
    DEEPSEEK_MODEL_LIST,

    ENABLED_PERPLEXITY,
    PERPLEXITY_MODEL_LIST,

    ENABLED_ANTHROPIC,
    ANTHROPIC_MODEL_LIST,

    ENABLED_MINIMAX,
    MINIMAX_MODEL_LIST,

    ENABLED_MISTRAL,
    MISTRAL_MODEL_LIST,

    ENABLED_NOVITA,
    NOVITA_MODEL_LIST,

    ENABLED_QWEN,
    QWEN_MODEL_LIST,

    ENABLED_STEPFUN,
    STEPFUN_MODEL_LIST,

    ENABLED_BAICHUAN,
    BAICHUAN_MODEL_LIST,

    ENABLED_TAICHU,
<<<<<<< HEAD
    ENABLED_CLOUDFLARE,
=======
    TAICHU_MODEL_LIST,
>>>>>>> 67274311

    ENABLED_AI21,
    AI21_MODEL_LIST,

    ENABLED_AI360,
    AI360_MODEL_LIST,

    ENABLED_SENSENOVA,
    SENSENOVA_MODEL_LIST,

    ENABLED_SILICONCLOUD,
    SILICONCLOUD_MODEL_LIST,

    ENABLED_UPSTAGE,
    UPSTAGE_MODEL_LIST,

    ENABLED_SPARK,
    SPARK_MODEL_LIST,

    ENABLED_AZURE_OPENAI,
    AZURE_MODEL_LIST,

    ENABLED_OLLAMA,
    OLLAMA_MODEL_LIST,
    OLLAMA_PROXY_URL,

    ENABLED_OPENROUTER,
    OPENROUTER_MODEL_LIST,

    ENABLED_ZEROONE,
    ZEROONE_MODEL_LIST,

    ENABLED_TOGETHERAI,
    TOGETHERAI_MODEL_LIST,

    ENABLED_FIREWORKSAI,
    FIREWORKSAI_MODEL_LIST,

    ENABLED_WENXIN,
    WENXIN_MODEL_LIST,

    ENABLED_HUGGINGFACE,
    HUGGINGFACE_MODEL_LIST,
  } = getLLMConfig();

  const config: GlobalServerConfig = {
    defaultAgent: {
      config: parseAgentConfig(DEFAULT_AGENT_CONFIG),
    },
    enableUploadFileToServer: !!fileEnv.S3_SECRET_ACCESS_KEY,
    enabledAccessCode: ACCESS_CODES?.length > 0,
    enabledOAuthSSO: enableNextAuth,
    languageModel: {
      ai21: {
        enabled: ENABLED_AI21,
        enabledModels: extractEnabledModels(AI21_MODEL_LIST),
        serverModelCards: transformToChatModelCards({
          defaultChatModels: Ai21ProviderCard.chatModels,
          modelString: AI21_MODEL_LIST,
        }),
      },
      ai360: {
        enabled: ENABLED_AI360,
        enabledModels: extractEnabledModels(AI360_MODEL_LIST),
        serverModelCards: transformToChatModelCards({
          defaultChatModels: Ai360ProviderCard.chatModels,
          modelString: AI360_MODEL_LIST,
        }),
      },
      anthropic: {
        enabled: ENABLED_ANTHROPIC,
        enabledModels: extractEnabledModels(ANTHROPIC_MODEL_LIST),
        serverModelCards: transformToChatModelCards({
          defaultChatModels: AnthropicProviderCard.chatModels,
          modelString: ANTHROPIC_MODEL_LIST,
        }),
      },
      azure: {
        enabled: ENABLED_AZURE_OPENAI,
        enabledModels: extractEnabledModels(AZURE_MODEL_LIST, true),
        serverModelCards: transformToChatModelCards({
          defaultChatModels: [],
          modelString: AZURE_MODEL_LIST,
          withDeploymentName: true,
        }),
      },
      baichuan: {
        enabled: ENABLED_BAICHUAN,
        enabledModels: extractEnabledModels(BAICHUAN_MODEL_LIST),
        serverModelCards: transformToChatModelCards({
          defaultChatModels: BaichuanProviderCard.chatModels,
          modelString: BAICHUAN_MODEL_LIST,
        }),
      },
      bedrock: {
        enabled: ENABLED_AWS_BEDROCK,
        enabledModels: extractEnabledModels(AWS_BEDROCK_MODEL_LIST),
        serverModelCards: transformToChatModelCards({
          defaultChatModels: BedrockProviderCard.chatModels,
          modelString: AWS_BEDROCK_MODEL_LIST,
        }),
      },
<<<<<<< HEAD
      cloudflare: { enabled: ENABLED_CLOUDFLARE },
      deepseek: { enabled: ENABLED_DEEPSEEK },

=======
      deepseek: {
        enabled: ENABLED_DEEPSEEK,
        enabledModels: extractEnabledModels(DEEPSEEK_MODEL_LIST),
        serverModelCards: transformToChatModelCards({
          defaultChatModels: DeepSeekProviderCard.chatModels,
          modelString: DEEPSEEK_MODEL_LIST,
        }),
      },
>>>>>>> 67274311
      fireworksai: {
        enabled: ENABLED_FIREWORKSAI,
        enabledModels: extractEnabledModels(FIREWORKSAI_MODEL_LIST),
        serverModelCards: transformToChatModelCards({
          defaultChatModels: FireworksAIProviderCard.chatModels,
          modelString: FIREWORKSAI_MODEL_LIST,
        }),
      },
      github: {
        enabled: ENABLED_GITHUB,
        enabledModels: extractEnabledModels(GITHUB_MODEL_LIST),
        serverModelCards: transformToChatModelCards({
          defaultChatModels: GithubProviderCard.chatModels,
          modelString: GITHUB_MODEL_LIST,
        }),
      },
      google: {
        enabled: ENABLED_GOOGLE,
        enabledModels: extractEnabledModels(GOOGLE_MODEL_LIST),
        serverModelCards: transformToChatModelCards({
          defaultChatModels: GoogleProviderCard.chatModels,
          modelString: GOOGLE_MODEL_LIST,
        }),
      },
      groq: {
        enabled: ENABLED_GROQ,
        enabledModels: extractEnabledModels(GROQ_MODEL_LIST),
        serverModelCards: transformToChatModelCards({
          defaultChatModels: GroqProviderCard.chatModels,
          modelString: GROQ_MODEL_LIST,
        }),
      },
      huggingface: {
        enabled: ENABLED_HUGGINGFACE,
        enabledModels: extractEnabledModels(HUGGINGFACE_MODEL_LIST),
        serverModelCards: transformToChatModelCards({
          defaultChatModels: HuggingFaceProviderCard.chatModels,
          modelString: HUGGINGFACE_MODEL_LIST,
        }),
      },
      hunyuan: {
        enabled: ENABLED_HUNYUAN,
        enabledModels: extractEnabledModels(HUNYUAN_MODEL_LIST),
        serverModelCards: transformToChatModelCards({
          defaultChatModels: HunyuanProviderCard.chatModels,
          modelString: HUNYUAN_MODEL_LIST,
        }),
      },
      minimax: {
        enabled: ENABLED_MINIMAX,
        enabledModels: extractEnabledModels(MINIMAX_MODEL_LIST),
        serverModelCards: transformToChatModelCards({
          defaultChatModels: MinimaxProviderCard.chatModels,
          modelString: MINIMAX_MODEL_LIST,
        }),
      },
      mistral: {
        enabled: ENABLED_MISTRAL,
        enabledModels: extractEnabledModels(MISTRAL_MODEL_LIST),
        serverModelCards: transformToChatModelCards({
          defaultChatModels: MistralProviderCard.chatModels,
          modelString: MISTRAL_MODEL_LIST,
        }),
      },
      moonshot: {
        enabled: ENABLED_MOONSHOT,
        enabledModels: extractEnabledModels(MOONSHOT_MODEL_LIST),
        serverModelCards: transformToChatModelCards({
          defaultChatModels: MoonshotProviderCard.chatModels,
          modelString: MOONSHOT_MODEL_LIST,
        }),
      },
      novita: {
        enabled: ENABLED_NOVITA,
        enabledModels: extractEnabledModels(NOVITA_MODEL_LIST),
        serverModelCards: transformToChatModelCards({
          defaultChatModels: NovitaProviderCard.chatModels,
          modelString: NOVITA_MODEL_LIST,
        }),
      },
      ollama: {
        enabled: ENABLED_OLLAMA,
        enabledModels: extractEnabledModels(OLLAMA_MODEL_LIST),
        fetchOnClient: !OLLAMA_PROXY_URL,
        serverModelCards: transformToChatModelCards({
          defaultChatModels: OllamaProviderCard.chatModels,
          modelString: OLLAMA_MODEL_LIST,
        }),
      },
      openai: {
        enabled: ENABLED_OPENAI,
        enabledModels: extractEnabledModels(OPENAI_MODEL_LIST),
        serverModelCards: transformToChatModelCards({
          defaultChatModels: OpenAIProviderCard.chatModels,
          modelString: OPENAI_MODEL_LIST,
        }),
      },
      openrouter: {
        enabled: ENABLED_OPENROUTER,
        enabledModels: extractEnabledModels(OPENROUTER_MODEL_LIST),
        serverModelCards: transformToChatModelCards({
          defaultChatModels: OpenRouterProviderCard.chatModels,
          modelString: OPENROUTER_MODEL_LIST,
        }),
      },
      perplexity: {
        enabled: ENABLED_PERPLEXITY,
        enabledModels: extractEnabledModels(PERPLEXITY_MODEL_LIST),
        serverModelCards: transformToChatModelCards({
          defaultChatModels: PerplexityProviderCard.chatModels,
          modelString: PERPLEXITY_MODEL_LIST,
        }),
      },
      qwen: {
        enabled: ENABLED_QWEN,
        enabledModels: extractEnabledModels(QWEN_MODEL_LIST),
        serverModelCards: transformToChatModelCards({
          defaultChatModels: QwenProviderCard.chatModels,
          modelString: QWEN_MODEL_LIST,
        }),
      },
      sensenova: {
        enabled: ENABLED_SENSENOVA,
        enabledModels: extractEnabledModels(SENSENOVA_MODEL_LIST),
        serverModelCards: transformToChatModelCards({
          defaultChatModels: SenseNovaProviderCard.chatModels,
          modelString: SENSENOVA_MODEL_LIST,
        }),
      },
      siliconcloud: {
        enabled: ENABLED_SILICONCLOUD,
        enabledModels: extractEnabledModels(SILICONCLOUD_MODEL_LIST),
        serverModelCards: transformToChatModelCards({
          defaultChatModels: SiliconCloudProviderCard.chatModels,
          modelString: SILICONCLOUD_MODEL_LIST,
        }),
      },
      spark: {
        enabled: ENABLED_SPARK,
        enabledModels: extractEnabledModels(SPARK_MODEL_LIST),
        serverModelCards: transformToChatModelCards({
          defaultChatModels: SparkProviderCard.chatModels,
          modelString: SPARK_MODEL_LIST,
        }),
      },
      stepfun: {
        enabled: ENABLED_STEPFUN,
        enabledModels: extractEnabledModels(STEPFUN_MODEL_LIST),
        serverModelCards: transformToChatModelCards({
          defaultChatModels: StepfunProviderCard.chatModels,
          modelString: STEPFUN_MODEL_LIST,
        }),
      },
      taichu: {
        enabled: ENABLED_TAICHU,
        enabledModels: extractEnabledModels(TAICHU_MODEL_LIST),
        serverModelCards: transformToChatModelCards({
          defaultChatModels: TaichuProviderCard.chatModels,
          modelString: TAICHU_MODEL_LIST,
        }),
      },
      togetherai: {
        enabled: ENABLED_TOGETHERAI,
        enabledModels: extractEnabledModels(TOGETHERAI_MODEL_LIST),
        serverModelCards: transformToChatModelCards({
          defaultChatModels: TogetherAIProviderCard.chatModels,
          modelString: TOGETHERAI_MODEL_LIST,
        }),
      },
      upstage: {
        enabled: ENABLED_UPSTAGE,
        enabledModels: extractEnabledModels(UPSTAGE_MODEL_LIST),
        serverModelCards: transformToChatModelCards({
          defaultChatModels: UpstageProviderCard.chatModels,
          modelString: UPSTAGE_MODEL_LIST,
        }),
      },
      wenxin: {
        enabled: ENABLED_WENXIN,
        enabledModels: extractEnabledModels(WENXIN_MODEL_LIST),
        serverModelCards: transformToChatModelCards({
          defaultChatModels: WenxinProviderCard.chatModels,
          modelString: WENXIN_MODEL_LIST,
        }),
      },
      zeroone: {
        enabled: ENABLED_ZEROONE,
        enabledModels: extractEnabledModels(ZEROONE_MODEL_LIST),
        serverModelCards: transformToChatModelCards({
          defaultChatModels: ZeroOneProviderCard.chatModels,
          modelString: ZEROONE_MODEL_LIST,
        }),
      },
      zhipu: {
        enabled: ENABLED_ZHIPU,
        enabledModels: extractEnabledModels(ZHIPU_MODEL_LIST),
        serverModelCards: transformToChatModelCards({
          defaultChatModels: ZhiPuProviderCard.chatModels,
          modelString: ZHIPU_MODEL_LIST,
        }),
      },
    },
    oAuthSSOProviders: authEnv.NEXT_AUTH_SSO_PROVIDERS.trim().split(/[,，]/),
    systemAgent: parseSystemAgent(appEnv.SYSTEM_AGENT),
    telemetry: {
      langfuse: langfuseEnv.ENABLE_LANGFUSE,
    },
  };

  return config;
};

export const getServerDefaultAgentConfig = () => {
  const { DEFAULT_AGENT_CONFIG } = getAppConfig();

  return parseAgentConfig(DEFAULT_AGENT_CONFIG) || {};
};<|MERGE_RESOLUTION|>--- conflicted
+++ resolved
@@ -99,11 +99,10 @@
     BAICHUAN_MODEL_LIST,
 
     ENABLED_TAICHU,
-<<<<<<< HEAD
+
     ENABLED_CLOUDFLARE,
-=======
+
     TAICHU_MODEL_LIST,
->>>>>>> 67274311
 
     ENABLED_AI21,
     AI21_MODEL_LIST,
@@ -206,11 +205,7 @@
           modelString: AWS_BEDROCK_MODEL_LIST,
         }),
       },
-<<<<<<< HEAD
       cloudflare: { enabled: ENABLED_CLOUDFLARE },
-      deepseek: { enabled: ENABLED_DEEPSEEK },
-
-=======
       deepseek: {
         enabled: ENABLED_DEEPSEEK,
         enabledModels: extractEnabledModels(DEEPSEEK_MODEL_LIST),
@@ -219,7 +214,6 @@
           modelString: DEEPSEEK_MODEL_LIST,
         }),
       },
->>>>>>> 67274311
       fireworksai: {
         enabled: ENABLED_FIREWORKSAI,
         enabledModels: extractEnabledModels(FIREWORKSAI_MODEL_LIST),
