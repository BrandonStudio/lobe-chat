import { appEnv, getAppConfig } from '@/config/app';
import { fileEnv } from '@/config/file';
import { langfuseEnv } from '@/config/langfuse';
import { getLLMConfig } from '@/config/llm';
import {
  OllamaProviderCard,
  OpenAIProviderCard,
  OpenRouterProviderCard,
  TogetherAIProviderCard,
} from '@/config/modelProviders';
import { enableNextAuth } from '@/const/auth';
import { parseSystemAgent } from '@/server/globalConfig/parseSystemAgent';
import { GlobalServerConfig } from '@/types/serverConfig';
import { extractEnabledModels, transformToChatModelCards } from '@/utils/parseModels';

import { parseAgentConfig } from './parseDefaultAgent';

export const getServerGlobalConfig = () => {
  const { ACCESS_CODES, DEFAULT_AGENT_CONFIG } = getAppConfig();

  const {
    ENABLED_OPENAI,
    OPENAI_MODEL_LIST,

    ENABLED_MOONSHOT,
    ENABLED_ZHIPU,
    ENABLED_AWS_BEDROCK,
    ENABLED_GOOGLE,
    ENABLED_GROQ,
    ENABLED_DEEPSEEK,
    ENABLED_PERPLEXITY,
    ENABLED_ANTHROPIC,
    ENABLED_MINIMAX,
    ENABLED_MISTRAL,
    ENABLED_QWEN,
    ENABLED_STEPFUN,
<<<<<<< HEAD
    ENABLED_CLOUDFLARE,
=======
    ENABLED_BAICHUAN,
>>>>>>> f0d037e1

    ENABLED_AZURE_OPENAI,
    AZURE_MODEL_LIST,

    ENABLED_OLLAMA,
    OLLAMA_MODEL_LIST,
    OLLAMA_PROXY_URL,

    ENABLED_OPENROUTER,
    OPENROUTER_MODEL_LIST,

    ENABLED_ZEROONE,
    ENABLED_TOGETHERAI,
    TOGETHERAI_MODEL_LIST,
  } = getLLMConfig();

  const config: GlobalServerConfig = {
    defaultAgent: {
      config: parseAgentConfig(DEFAULT_AGENT_CONFIG),
    },
    enableUploadFileToServer: !!fileEnv.S3_SECRET_ACCESS_KEY,
    enabledAccessCode: ACCESS_CODES?.length > 0,
    enabledOAuthSSO: enableNextAuth,
    languageModel: {
      anthropic: {
        enabled: ENABLED_ANTHROPIC,
      },
      azure: {
        enabled: ENABLED_AZURE_OPENAI,
        enabledModels: extractEnabledModels(AZURE_MODEL_LIST, true),
        serverModelCards: transformToChatModelCards({
          defaultChatModels: [],
          modelString: AZURE_MODEL_LIST,
          withDeploymentName: true,
        }),
      },
      baichuan: { enabled: ENABLED_BAICHUAN },
      bedrock: { enabled: ENABLED_AWS_BEDROCK },
      cloudflare: { enabled: ENABLED_CLOUDFLARE },
      deepseek: { enabled: ENABLED_DEEPSEEK },
      google: { enabled: ENABLED_GOOGLE },
      groq: { enabled: ENABLED_GROQ },
      minimax: { enabled: ENABLED_MINIMAX },
      mistral: { enabled: ENABLED_MISTRAL },
      moonshot: { enabled: ENABLED_MOONSHOT },
      ollama: {
        enabled: ENABLED_OLLAMA,
        fetchOnClient: !OLLAMA_PROXY_URL,
        serverModelCards: transformToChatModelCards({
          defaultChatModels: OllamaProviderCard.chatModels,
          modelString: OLLAMA_MODEL_LIST,
        }),
      },
      openai: {
        enabled: ENABLED_OPENAI,
        enabledModels: extractEnabledModels(OPENAI_MODEL_LIST),
        serverModelCards: transformToChatModelCards({
          defaultChatModels: OpenAIProviderCard.chatModels,
          modelString: OPENAI_MODEL_LIST,
        }),
      },

      openrouter: {
        enabled: ENABLED_OPENROUTER,
        enabledModels: extractEnabledModels(OPENROUTER_MODEL_LIST),
        serverModelCards: transformToChatModelCards({
          defaultChatModels: OpenRouterProviderCard.chatModels,
          modelString: OPENROUTER_MODEL_LIST,
        }),
      },
      perplexity: { enabled: ENABLED_PERPLEXITY },
      qwen: { enabled: ENABLED_QWEN },

      stepfun: { enabled: ENABLED_STEPFUN },

      togetherai: {
        enabled: ENABLED_TOGETHERAI,
        enabledModels: extractEnabledModels(TOGETHERAI_MODEL_LIST),
        serverModelCards: transformToChatModelCards({
          defaultChatModels: TogetherAIProviderCard.chatModels,
          modelString: TOGETHERAI_MODEL_LIST,
        }),
      },
      zeroone: { enabled: ENABLED_ZEROONE },
      zhipu: { enabled: ENABLED_ZHIPU },
    },
    systemAgent: parseSystemAgent(appEnv.SYSTEM_AGENT),
    telemetry: {
      langfuse: langfuseEnv.ENABLE_LANGFUSE,
    },
  };

  return config;
};

export const getServerDefaultAgentConfig = () => {
  const { DEFAULT_AGENT_CONFIG } = getAppConfig();

  return parseAgentConfig(DEFAULT_AGENT_CONFIG) || {};
};<|MERGE_RESOLUTION|>--- conflicted
+++ resolved
@@ -34,11 +34,8 @@
     ENABLED_MISTRAL,
     ENABLED_QWEN,
     ENABLED_STEPFUN,
-<<<<<<< HEAD
+    ENABLED_BAICHUAN,
     ENABLED_CLOUDFLARE,
-=======
-    ENABLED_BAICHUAN,
->>>>>>> f0d037e1
 
     ENABLED_AZURE_OPENAI,
     AZURE_MODEL_LIST,
